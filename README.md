--- conflicted
+++ resolved
@@ -142,20 +142,52 @@
   ...
 ```
 
-<<<<<<< HEAD
 ## Deploying host monitoring
 The [stackdriver-agent][stackdriver-agent] template uses the [Stackdriver
 Monitoring Agent][monitoring-agent] to collect VM metrics to send to
 [Stackdriver Monitoring][monitoring].
-=======
-Specify the jobs as addons in your [runtime config](https://bosh.io/docs/runtime-config.html) to deploy Stackdriver Monitoring and Logging agents on all instances in your deployment. You will need to update the `LATEST_VERSION` value to the release version you have uploaded. Do not specify the jobs in as part of your deployment manifest if you are using the runtime config.
+
+To forward host metrics forwarding from BOSH VMs to Stackdriver, co-locate the
+[stackdriver-agent] template with an existing job whose host metrics should be
+forwarded.
+
+[stackdriver-agent]: jobs/stackdriver-agent
+
+Include the `bosh-gcp-tools` release in your existing deployment manifest:
+
+```
+releases:
+  ...
+  - name: bosh-gcp-tools
+    version: latest
+  ...
+```
+
+Add the [stackdriver-agent] template to your job:
+
+```
+jobs:
+  ...
+  - name: nats
+    templates:
+      - name: nats
+        release: cf
+      - name: metron_agent
+        release: cf
+      - name: stackdriver-agent
+        release: bosh-gcp-tools
+  ...
+```
+
+## Deploying as a BOSH addon
+Specify the jobs as addons in your [runtime config](https://bosh.io/docs/runtime-config.html) to deploy Stackdriver Monitoring and Logging agents on all instances in your deployment. Do not specify the jobs as part of your deployment manifest if you are using the runtime config.
 
 ```
 # runtime.yml
 ---
 releases:
   - name: bosh-gcp-tools
-    version: LATEST_VERSION
+    version: latest
 
 addons:
 - name: gcp-tools
@@ -167,50 +199,10 @@
 ```
 
 To deploy the runtime config:
+
 ```
 bosh update runtime-config runtime.yml
 bosh deploy
-```
-
-### Details
-
-The [google-fluentd][google-fluentd] template uses [Fluentd][fluentd] to send both syslog and template logs (assuming
-that template jobs are writing logs into `/var/vcap/sys/log/*/*.log`) to [Stackdriver Logging][logging].
-
-The [stackdriver-agent][stackdriver-agent] template uses the [Stackdriver Monitoring Agent][monitoring-agent] to collect
-VM metrics to send to [Stackdriver Monitoring][monitoring].
->>>>>>> b9909349
-
-To forward host metrics forwarding from BOSH VMs to Stackdriver, co-locate the
-[stackdriver-agent] template with an existing job whose host metrics should be
-forwarded.
-
-[stackdriver-agent]: jobs/stackdriver-agent
-
-Include the `bosh-gcp-tools` release in your existing deployment manifest:
-
-```
-releases:
-  ...
-  - name: bosh-gcp-tools
-    version: latest
-  ...
-```
-
-Add the [stackdriver-agent] template to your job:
-
-```
-jobs:
-  ...
-  - name: nats
-    templates:
-      - name: nats
-        release: cf
-      - name: metron_agent
-        release: cf
-      - name: stackdriver-agent
-        release: bosh-gcp-tools
-  ...
 ```
 
 ## Development
