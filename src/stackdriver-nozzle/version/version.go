package version

<<<<<<< HEAD
const (
	Name      = "cf-stackdriver-nozzle"
	Release   = "0.0.1"
	UserAgent = Name + "/" + Release
)
=======
const Name = "cf-stackdriver-nozzle"

var release string

func init() {
	// release is set by the linker on published builds
	if release == "" {
		release = "dev"
	}
}

func Release() string {
	return release
}

func UserAgent() string {
	return Name + "/" + release
}
>>>>>>> 21ea2337
<|MERGE_RESOLUTION|>--- conflicted
+++ resolved
@@ -1,12 +1,5 @@
 package version
 
-<<<<<<< HEAD
-const (
-	Name      = "cf-stackdriver-nozzle"
-	Release   = "0.0.1"
-	UserAgent = Name + "/" + Release
-)
-=======
 const Name = "cf-stackdriver-nozzle"
 
 var release string
@@ -24,5 +17,4 @@
 
 func UserAgent() string {
 	return Name + "/" + release
-}
->>>>>>> 21ea2337
+}